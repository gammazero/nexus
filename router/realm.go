--- conflicted
+++ resolved
@@ -44,25 +44,14 @@
 // implementtions.  The Realm has no authorizers unless anonymousAuth is true.
 func NewRealm(uri wamp.URI, strictURI, anonymousAuth, allowDisclose bool) *Realm {
 	r := &Realm{
-<<<<<<< HEAD
-		uri:        uri,
-		broker:     NewBroker(strictURI, allowDisclose),
-		authorizer: NewAuthorizer(),
-		clients:    map[wamp.ID]*Session{},
-		actionChan: make(chan func()),
-		metaIDGen:  wamp.NewIDGen(),
-		metaDone:   make(chan struct{}),
-=======
 		uri:            uri,
 		broker:         NewBroker(strictURI, allowDisclose),
-		dealer:         NewDealer(strictURI, allowDisclose),
 		authorizer:     NewAuthorizer(),
 		authenticators: map[string]auth.Authenticator{},
 		clients:        map[wamp.ID]*Session{},
 		actionChan:     make(chan func()),
 		metaIDGen:      wamp.NewIDGen(),
 		metaDone:       make(chan struct{}),
->>>>>>> 63ccd31d
 	}
 	// If allowing anonymous authentication, then install the anonymous
 	// authenticator.  Install this first so that it is replaced in case a
