--- conflicted
+++ resolved
@@ -239,7 +239,7 @@
 	sync := make(chan struct{})
 	r.actionChan <- func() {
 		for _, c := range r.clients {
-			c.End(shutdownGoodbye)
+			c.EndRecv(shutdownGoodbye)
 		}
 		close(sync)
 	}
@@ -253,7 +253,7 @@
 	// the meta client receives GOODBYE from the meta session, the meta
 	// session is done and will not try to publish anything more to the
 	// broker, and it is finally safe to exit and close the broker.
-	r.metaSess.End(nil)
+	r.metaSess.EndRecv(shutdownGoodbye)
 	<-r.metaDone
 
 	// handleInboundMessages() and metaProcedureHandler() are the only things
@@ -490,7 +490,7 @@
 				r.log.Println("Lost", sess)
 				return false, false, nil
 			}
-		case <-sess.Done():
+		case <-sess.RecvDone():
 			goodbye := sess.Goodbye()
 			switch goodbye {
 			case shutdownGoodbye, wamp.NoGoodbye:
@@ -579,14 +579,10 @@
 	}
 
 	// Create a safe session to prevent access to the session.Peer.
-<<<<<<< HEAD
 	safeSession := &wamp.Session{
 		ID:      sess.ID,
 		Details: sess.Details,
 	}
-=======
-	safeSession := sess.SafeSession()
->>>>>>> 2d3f6f06
 
 	// Write-lock the session, becuase there is no telling what the Authorizer
 	// will do to the session details.
@@ -1285,7 +1281,7 @@
 			errChan <- errors.New("no such session")
 			return
 		}
-		sess.End(goodbye)
+		sess.EndRecv(goodbye)
 		close(errChan)
 	}
 	return <-errChan
@@ -1311,7 +1307,7 @@
 			if !ok || val != value {
 				continue
 			}
-			if sess.End(goodbye) {
+			if sess.EndRecv(goodbye) {
 				kills++
 			}
 		}
@@ -1335,7 +1331,7 @@
 			if sid == exclude {
 				continue
 			}
-			if sess.End(goodbye) {
+			if sess.EndRecv(goodbye) {
 				kills++
 			}
 		}
