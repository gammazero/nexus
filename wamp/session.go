package wamp

import (
	"fmt"
	"sync"
)

// Session is an active WAMP session.  It associates a session ID and details
// with a connected Peer, which is the remote side of the session.  So, if the
// session owned by the router, then the Peer is the connected client.
type Session struct {
	// Interface for communicating with connected peer.
	Peer
	// Unique session ID.
	ID ID
	// Details about session.
	Details Dict

	// Roles and features supported by peer.
	roles map[string]map[string]struct{}

	mu      sync.Mutex
	done    chan struct{}
	goodbye *Goodbye
}

var (
	// NoGoodbye indicates that no Goodbye message was sent out
	NoGoodbye = &Goodbye{}
	// closedchan is a reusable closed channel.
	closedchan = make(chan struct{})
)

func init() {
	close(closedchan)
}

<<<<<<< HEAD
// NewSession creates a new session.  The greetDetails is the details from the
// HELLO or WELCOME message, from which roles and features are extracted.
=======
>>>>>>> 2d3f6f06
func NewSession(peer Peer, id ID, details Dict, greetDetails Dict) *Session {
	s := &Session{
		Peer:    peer,
		ID:      id,
		Details: details,
	}
	s.setRoles(greetDetails)
	return s
}

<<<<<<< HEAD
// Lock locks the session to protect agains concurrent updates.
func (s *Session) Lock() { s.mu.Lock() }

// Unlock unlocks the session.
=======
func (s *Session) SafeSession() *Session {
	return &Session{
		ID:      s.ID,
		Details: s.Details,
		roles:   s.roles,
	}
}

// setRoles extracts the specified roles from HELLO or WELCOME details, and
// configures the session with the roles and features for each role.
func (s *Session) setRoles(details Dict) {
	_roles, ok := details["roles"]
	if !ok {
		s.roles = nil // no roles
		return
	}
	roles, ok := AsDict(_roles)
	if !ok || len(roles) == 0 {
		s.roles = nil // no roles
		return
	}

	roleMap := make(map[string]map[string]struct{})
	for role, _roleDict := range roles {
		roleMap[role] = nil
		roleDict, ok := _roleDict.(Dict)
		if !ok {
			roleDict = NormalizeDict(_roleDict)
			if roleDict == nil {
				continue
			}
		}
		_features, ok := roleDict["features"]
		if !ok {
			continue
		}
		features, ok := _features.(Dict)
		if !ok {
			features = NormalizeDict(_features)
			if features == nil {
				continue
			}
		}
		featMap := make(map[string]struct{})
		for feature, iface := range features {
			if b, _ := iface.(bool); !b {
				continue
			}
			featMap[feature] = struct{}{}
		}
		roleMap[role] = featMap
	}
	s.roles = roleMap
}

func (s *Session) Lock()   { s.mu.Lock() }
>>>>>>> 2d3f6f06
func (s *Session) Unlock() { s.mu.Unlock() }

// String returns the session ID as a string.
func (s *Session) String() string { return fmt.Sprintf("%d", s.ID) }

// HasRole returns true if the session supports the specified role.
func (s *Session) HasRole(role string) bool {
	_, ok := s.roles[role]
	return ok
}

// HasFeature returns true if the session has the specified feature for the
// specified role.
func (s *Session) HasFeature(role, feature string) bool {
	features, ok := s.roles[role]
	if !ok {
		return false
	}
	_, ok = features[feature]
	return ok
}

// Done returns a channel that is closed when this session has been ended by
// calling End.
func (s *Session) Done() <-chan struct{} {
	s.mu.Lock()
	if s.done == nil {
		s.done = make(chan struct{})
	}
	d := s.done
	s.mu.Unlock()
	return d
}

// If Done is not yet closed, Goodbye returns nil.
// If Done is closed, Goodbye returns the GOODBYE message that was supplied
// when End was called.
func (s *Session) Goodbye() *Goodbye {
	s.mu.Lock()
	g := s.goodbye
	s.mu.Unlock()
	return g
}

<<<<<<< HEAD
// End tells the session signal that messages handlers to stop receiving
// messages from this session.
=======
>>>>>>> 2d3f6f06
func (s *Session) End(goodbye *Goodbye) bool {
	s.mu.Lock()
	if s.goodbye != nil {
		s.mu.Unlock()
		return false // already ended
	}

	if goodbye == nil {
		s.goodbye = NoGoodbye
	} else {
		s.goodbye = goodbye
	}

	if s.done == nil {
		s.done = closedchan
	} else {
		close(s.done)
	}
	s.mu.Unlock()
	return true
}

// setRoles extracts the specified roles from HELLO or WELCOME details, and
// configures the session with the roles and features for each role.
func (s *Session) setRoles(details Dict) {
	_roles, ok := details["roles"]
	if !ok {
		s.roles = nil // no roles
		return
	}
	roles, ok := AsDict(_roles)
	if !ok || len(roles) == 0 {
		s.roles = nil // no roles
		return
	}

	roleMap := make(map[string]map[string]struct{})
	for role, _roleDict := range roles {
		roleMap[role] = nil
		roleDict, ok := _roleDict.(Dict)
		if !ok {
			roleDict = NormalizeDict(_roleDict)
			if roleDict == nil {
				continue
			}
		}
		_features, ok := roleDict["features"]
		if !ok {
			continue
		}
		features, ok := _features.(Dict)
		if !ok {
			features = NormalizeDict(_features)
			if features == nil {
				continue
			}
		}
		featMap := make(map[string]struct{})
		for feature, iface := range features {
			if b, _ := iface.(bool); !b {
				continue
			}
			featMap[feature] = struct{}{}
		}
		roleMap[role] = featMap
	}
	s.roles = roleMap
}<|MERGE_RESOLUTION|>--- conflicted
+++ resolved
@@ -35,11 +35,8 @@
 	close(closedchan)
 }
 
-<<<<<<< HEAD
 // NewSession creates a new session.  The greetDetails is the details from the
 // HELLO or WELCOME message, from which roles and features are extracted.
-=======
->>>>>>> 2d3f6f06
 func NewSession(peer Peer, id ID, details Dict, greetDetails Dict) *Session {
 	s := &Session{
 		Peer:    peer,
@@ -50,69 +47,10 @@
 	return s
 }
 
-<<<<<<< HEAD
 // Lock locks the session to protect agains concurrent updates.
 func (s *Session) Lock() { s.mu.Lock() }
 
 // Unlock unlocks the session.
-=======
-func (s *Session) SafeSession() *Session {
-	return &Session{
-		ID:      s.ID,
-		Details: s.Details,
-		roles:   s.roles,
-	}
-}
-
-// setRoles extracts the specified roles from HELLO or WELCOME details, and
-// configures the session with the roles and features for each role.
-func (s *Session) setRoles(details Dict) {
-	_roles, ok := details["roles"]
-	if !ok {
-		s.roles = nil // no roles
-		return
-	}
-	roles, ok := AsDict(_roles)
-	if !ok || len(roles) == 0 {
-		s.roles = nil // no roles
-		return
-	}
-
-	roleMap := make(map[string]map[string]struct{})
-	for role, _roleDict := range roles {
-		roleMap[role] = nil
-		roleDict, ok := _roleDict.(Dict)
-		if !ok {
-			roleDict = NormalizeDict(_roleDict)
-			if roleDict == nil {
-				continue
-			}
-		}
-		_features, ok := roleDict["features"]
-		if !ok {
-			continue
-		}
-		features, ok := _features.(Dict)
-		if !ok {
-			features = NormalizeDict(_features)
-			if features == nil {
-				continue
-			}
-		}
-		featMap := make(map[string]struct{})
-		for feature, iface := range features {
-			if b, _ := iface.(bool); !b {
-				continue
-			}
-			featMap[feature] = struct{}{}
-		}
-		roleMap[role] = featMap
-	}
-	s.roles = roleMap
-}
-
-func (s *Session) Lock()   { s.mu.Lock() }
->>>>>>> 2d3f6f06
 func (s *Session) Unlock() { s.mu.Unlock() }
 
 // String returns the session ID as a string.
@@ -137,7 +75,7 @@
 
 // Done returns a channel that is closed when this session has been ended by
 // calling End.
-func (s *Session) Done() <-chan struct{} {
+func (s *Session) RecvDone() <-chan struct{} {
 	s.mu.Lock()
 	if s.done == nil {
 		s.done = make(chan struct{})
@@ -157,12 +95,12 @@
 	return g
 }
 
-<<<<<<< HEAD
-// End tells the session signal that messages handlers to stop receiving
-// messages from this session.
-=======
->>>>>>> 2d3f6f06
-func (s *Session) End(goodbye *Goodbye) bool {
+// EndRecv tells the session to signal messages handlers to stop receiving
+// messages from this session.  An optional goodbye message may be provided for
+// the message handler to send to the peer.  It is the responsibility of the
+// message handler to send the goodbye message, so that this can be coordinated
+// with exiting the message handler for other reasons.
+func (s *Session) EndRecv(goodbye *Goodbye) bool {
 	s.mu.Lock()
 	if s.goodbye != nil {
 		s.mu.Unlock()
